--- conflicted
+++ resolved
@@ -172,28 +172,8 @@
     /// Activate Falco integration with IEndpointRouteBuilder
     member this.UseFalco (endpoints : HttpEndpoint list) =
         this.UseRouting()
-<<<<<<< HEAD
             .UseEndpoints(fun r -> r.UseFalcoEndpoints(endpoints))
     
-=======
-            .UseEndpoints(fun r ->
-                for endpoint in endpoints do
-                    for (verb, handler) in endpoint.Handlers do
-                        let requestDelegate = HttpHandler.toRequestDelegate handler
-
-                        match verb with
-                        | GET     -> r.MapGet(endpoint.Pattern, requestDelegate)
-                        | HEAD    -> r.MapMethods(endpoint.Pattern, [ HttpMethods.Head ], requestDelegate)
-                        | POST    -> r.MapPost(endpoint.Pattern, requestDelegate)
-                        | PUT     -> r.MapPut(endpoint.Pattern, requestDelegate)
-                        | PATCH   -> r.MapMethods(endpoint.Pattern, [ HttpMethods.Patch ], requestDelegate)
-                        | DELETE  -> r.MapDelete(endpoint.Pattern, requestDelegate)
-                        | OPTIONS -> r.MapMethods(endpoint.Pattern, [ HttpMethods.Options ], requestDelegate)
-                        | TRACE   -> r.MapMethods(endpoint.Pattern, [ HttpMethods.Trace ], requestDelegate)
-                        | ANY     -> r.Map(endpoint.Pattern, requestDelegate)
-                        |> ignore)
-
->>>>>>> 235a062a
     /// Register a Falco HttpHandler as exception handler lambda
     /// See: https://docs.microsoft.com/en-us/aspnet/core/fundamentals/error-handling?#exception-handler-lambda
     member this.UseFalcoExceptionHandler (exceptionHandler : HttpHandler) =
